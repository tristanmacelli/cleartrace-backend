
// when the form is submitted
$("#myform").submit(function (e) {

    e.preventDefault();

    var form = $(this);
    var url = form.attr('action');
    var param = form.serialize()

    // send a get request with the above data
    $.ajax({
        type: "GET",
        url: url + '?url=' + param.slice(5),

        success: function (result) {
            display_results(result)
            // $("#result").html("<strong>" + result + "</strong>")
        }
    });
});

$('#creds').submit(function (e) {
    e.preventDefault();

    var form = $(this);
    var url = form.attr('action');
    var param = form.serialize()

    var b = {
        "Email": $('#email').val(),
        "Password": $('#pass').val(),
        "PasswordConf": $('#pass').val(),
        "UserName": "user",
        "FirstName": "First",
        "LastName": "Name"
    }

    //console.log(b)

    // send a get request with the above data
    $.ajax({
        type: "POST",
        url: url,
<<<<<<< HEAD
        body: b,
        contentType: "application/json",
        dataType: "json",
        crossDomain: true,
=======
        data: JSON.stringify(b),
        contentType:"application/json",
        success: function (result) {
            console.log(result)
            // $("#result").html("<strong>" + result + "</strong>")
        }
    });
})

$('#credsSess').submit(function (e) {
    e.preventDefault();

    var form = $(this);
    var url = form.attr('action');
    var param = form.serialize()

    var b = {
        "Email":        $('#emailSess').val(),
        "Password":     $('#passSess').val(),
    }

    //console.log(b)

    // send a get request with the above data
    $.ajax({
        type: "POST",
        url: url,
        data: JSON.stringify(b),
        contentType:"application/json"
        // success: function (result) {
        //     console.log(result)
        //     console.log(result.getResponseHeader("authorization"))
        //     // $("#result").html("<strong>" + result + "</strong>")
        // }
    }).done(function (data, textStatus, xhr) { 
        console.log(data)
        console.log(xhr.getResponseHeader('authorization')); 
    });
})

$('#signOut').submit(function (e) {
    e.preventDefault();

    var form = $(this);
    var url = form.attr('action');
    var param = form.serialize()

    //console.log(b)

    // send a get request with the above data
    $.ajax({
        type: "DELETE",
        url: url,
        success: function (result) {
            console.log(result)
            // $("#result").html("<strong>" + result + "</strong>")
        }
>>>>>>> 7c6da289
    });
})

// $('#credsId').submit(function (e) {
//     e.preventDefault();

//     var form = $(this);
//     var url = form.attr('action') + $('#userId').val();
//     var param = form.serialize()

//     // var b = {
//     //     "Email":        $('#emailSess').val(),
//     //     "Password":     $('#passSess').val(),
//     // }

//     //console.log(b)

//     // send a get request with the above data
//     $.ajax({
//         type: "GET",
//         url: url,
//         contentType:"application/json",
//         success: function (result) {
//             console.log(result)
//             // $("#result").html("<strong>" + result + "</strong>")
//         }
//     });
// })

function display_results(result) {
    json_obj = JSON.parse(result)
    var final_html = "<h2> Summary of " + json_obj.url + "</h2>"
    final_html += "<h4> Title : " + json_obj.title + " </h4>"
    final_html += "<h4> Description : " + json_obj.description + " </h4>"
    image_div = "<div>"

    for (i = 0; i < json_obj.images.length; i++) {
        image_div += "<img src=\"" + json_obj.images[i].url + "\">"
    }
    image_div += "</div>"
    final_html += image_div
    $("#result").html(final_html)
}
<|MERGE_RESOLUTION|>--- conflicted
+++ resolved
@@ -1,6 +1,6 @@
 
 // when the form is submitted
-$("#myform").submit(function (e) {
+$("#myform").submit(function getSummary(e) {
 
     e.preventDefault();
 
@@ -20,7 +20,7 @@
     });
 });
 
-$('#creds').submit(function (e) {
+$('#creds').submit(function createNewUser(e) {
     e.preventDefault();
 
     var form = $(this);
@@ -42,22 +42,14 @@
     $.ajax({
         type: "POST",
         url: url,
-<<<<<<< HEAD
         body: b,
         contentType: "application/json",
         dataType: "json",
         crossDomain: true,
-=======
-        data: JSON.stringify(b),
-        contentType:"application/json",
-        success: function (result) {
-            console.log(result)
-            // $("#result").html("<strong>" + result + "</strong>")
-        }
     });
 })
 
-$('#credsSess').submit(function (e) {
+$('#credsSess').submit(function signIn(e) {
     e.preventDefault();
 
     var form = $(this);
@@ -65,8 +57,8 @@
     var param = form.serialize()
 
     var b = {
-        "Email":        $('#emailSess').val(),
-        "Password":     $('#passSess').val(),
+        "Email": $('#emailSess').val(),
+        "Password": $('#passSess').val(),
     }
 
     //console.log(b)
@@ -76,19 +68,19 @@
         type: "POST",
         url: url,
         data: JSON.stringify(b),
-        contentType:"application/json"
+        contentType: "application/json"
         // success: function (result) {
         //     console.log(result)
         //     console.log(result.getResponseHeader("authorization"))
         //     // $("#result").html("<strong>" + result + "</strong>")
         // }
-    }).done(function (data, textStatus, xhr) { 
+    }).done(function (data, textStatus, xhr) {
         console.log(data)
-        console.log(xhr.getResponseHeader('authorization')); 
+        console.log(xhr.getResponseHeader('authorization'));
     });
 })
 
-$('#signOut').submit(function (e) {
+$('#signOut').submit(function signOut(e) {
     e.preventDefault();
 
     var form = $(this);
@@ -105,7 +97,6 @@
             console.log(result)
             // $("#result").html("<strong>" + result + "</strong>")
         }
->>>>>>> 7c6da289
     });
 })
 
