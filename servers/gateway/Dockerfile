# add the necessary instructions
# to create a Docker container image
# for your Go API gateway server

<<<<<<< HEAD

FROM alpine 
COPY . ./server
RUN apk add --no-cache ca-certificates
ENTRYPOINT ["api.sauravkharb.me"]

# FROM alpine
# RUN apk add --no-cache ca-certificates
# COPY mygoapp /mygoapp
# EXPOSE 80
# ENTRYPOINT ["/mygoapp"]
=======
FROM alpine:3.7
RUN apk add --no-cache ca-certificates
COPY . /assignments-tristan6/clients/index.html
EXPOSE 443

# Not sure if you need the expose.
>>>>>>> 208b6143
<|MERGE_RESOLUTION|>--- conflicted
+++ resolved
@@ -2,23 +2,9 @@
 # to create a Docker container image
 # for your Go API gateway server
 
-<<<<<<< HEAD
-
-FROM alpine 
-COPY . ./server
-RUN apk add --no-cache ca-certificates
-ENTRYPOINT ["api.sauravkharb.me"]
-
-# FROM alpine
-# RUN apk add --no-cache ca-certificates
-# COPY mygoapp /mygoapp
-# EXPOSE 80
-# ENTRYPOINT ["/mygoapp"]
-=======
 FROM alpine:3.7
 RUN apk add --no-cache ca-certificates
 COPY . /assignments-tristan6/clients/index.html
 EXPOSE 443
 
-# Not sure if you need the expose.
->>>>>>> 208b6143
+# Not sure if you need the expose.