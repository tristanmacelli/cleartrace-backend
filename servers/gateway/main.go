package main

import (
	"assignments-Tristan6/servers/gateway/handlers"
	"assignments-Tristan6/servers/gateway/models/users"
	"assignments-Tristan6/servers/gateway/sessions"
	"encoding/json"
	"fmt"
	"log"
	"net/http"
	"net/http/httputil"
	"net/url"
	"os"
	"strings"
	"sync"
	"sync/atomic"

	"github.com/go-redis/redis"
	"github.com/gorilla/websocket"
)

// IndexHandler does something
func IndexHandler(w http.ResponseWriter, r *http.Request) {
	w.Write([]byte("Hello from API Gateway"))
}

// Director is a function wrapper
type Director func(r *http.Request, ctx *handlers.HandlerContext)

// CustomDirector does load balancing using the round-robin method
func CustomDirector(targets []*url.URL, ctx *handlers.HandlerContext) Director {
	var counter int32
	counter = 0

<<<<<<< HEAD
	return func(r *http.Request, ctx *handlers.HandlerContext) {
		var sessionState handlers.SessionState
		sessions.GetState(r, r.Header.Get("Authorization"), ctx.SessionStore, sessionState)
		userJSON, err := json.Marshal(sessionState.User)
		userString := string(userJSON)
		log.Println(userString)

		targ := targets[counter%int32(len(targets))]
		atomic.AddInt32(&counter, 1)
		r.Header.Add("x-user", userString)
=======
	return func(r *http.Request) {
		var sessionState handlers.SessionState
		sessions.GetState(r, r.Header.Get("Authorization"), ctx.SessionStore, sessionState)
		userJSON, _ := json.Marshal(sessionState.User)
		userString := string(userJSON)

		targ := targets[counter%int32(len(targets))]
		atomic.AddInt32(&counter, 1)
		r.Header.Add("X-User", userString)
>>>>>>> 7cc73f9e
		r.Host = targ.Host
		r.URL.Host = targ.Host
		r.URL.Scheme = targ.Scheme
	}
}

func getAllUrls(addresses string) []*url.URL {

	urlSlice := strings.Split(addresses, ",")
	var urls []*url.URL
	for _, u := range urlSlice {
		url := url.URL{Scheme: "http", Host: u}
		urls = append(urls, &url)
	}
	log.Println("These are a list of urls: ", urls)
	return urls
}

//main is the main entry point for the server
func main() {
	address := os.Getenv("ADDR")
	// Default address the server should listen on
	if len(address) == 0 {
		address = ":443"
	}
	//get the TLS key and cert paths from environment variables
	//this allows us to use a self-signed cert/key during development
	//and the Let's Encrypt cert/key in production
	tlsKeyPath := os.Getenv("TLSKEY")
	tlsCertPath := os.Getenv("TLSCERT")

	sessionkey := os.Getenv("SESSIONKEY")
	redisaddr := os.Getenv("REDISADDR")
	dsn := os.Getenv("DSN")

	// create redis client
	redisClient := redis.NewClient(&redis.Options{
		Addr: redisaddr, // use default Addr
	})
	redisStore := sessions.NewRedisStore(redisClient, 0)
	dsn = fmt.Sprintf("root:%s@tcp("+dsn+")/users", os.Getenv("MYSQL_ROOT_PASSWORD"))
	userStore := users.NewMysqlStore(dsn)

	messagesaddr := os.Getenv("MESSAGEADDR")
	summaryaddr := os.Getenv("SUMMARYADDR")
	messagingUrls := getAllUrls(messagesaddr)

	conns := make(map[int64]*websocket.Conn)
	socketStore := handlers.NewNotify(conns, &sync.Mutex{})
	ctx := handlers.NewHandlerContext(sessionkey, userStore, redisStore, *socketStore)

	// proxies
	messagesProxy := &httputil.ReverseProxy{Director: CustomDirector(messagingUrls, ctx)}
	summaryProxy := httputil.NewSingleHostReverseProxy(&url.URL{Scheme: "http", Host: summaryaddr})
	// starting a new mux session
	mux := http.NewServeMux()
	mux.HandleFunc("/", IndexHandler)

	mux.HandleFunc("/v1/users", ctx.UsersHandler)
	mux.HandleFunc("/v1/users/", ctx.SpecificUserHandler)
	mux.HandleFunc("/v1/sessions", ctx.SessionsHandler)
	mux.HandleFunc("/v1/sessions/", ctx.SpecificSessionsHandler)
	mux.Handle("/v1/summary", summaryProxy)
	mux.HandleFunc("/v1/ws", ctx.WebSocketConnectionHandler)
	mux.Handle("/v1/channels", messagesProxy)
	mux.Handle("/v1/channels/{channelID}", messagesProxy)
	mux.Handle("/v1/channels/{channelID}/members", messagesProxy)
	mux.Handle("/v1/messages/{messageID}", messagesProxy)

	wrappedMux := handlers.NewLogger(mux)

	// logging server location or errors
	log.Printf("server is listening testing %s...", address)
	log.Fatal(http.ListenAndServeTLS(address, tlsCertPath, tlsKeyPath, wrappedMux))

	/* To host server:
	- change path until in folder with main.go in it
	- 'go install main.go'
	- navigate to 'go' bin folder and run main.exe
	*/
}<|MERGE_RESOLUTION|>--- conflicted
+++ resolved
@@ -25,25 +25,13 @@
 }
 
 // Director is a function wrapper
-type Director func(r *http.Request, ctx *handlers.HandlerContext)
+type Director func(r *http.Request)
 
 // CustomDirector does load balancing using the round-robin method
 func CustomDirector(targets []*url.URL, ctx *handlers.HandlerContext) Director {
 	var counter int32
 	counter = 0
 
-<<<<<<< HEAD
-	return func(r *http.Request, ctx *handlers.HandlerContext) {
-		var sessionState handlers.SessionState
-		sessions.GetState(r, r.Header.Get("Authorization"), ctx.SessionStore, sessionState)
-		userJSON, err := json.Marshal(sessionState.User)
-		userString := string(userJSON)
-		log.Println(userString)
-
-		targ := targets[counter%int32(len(targets))]
-		atomic.AddInt32(&counter, 1)
-		r.Header.Add("x-user", userString)
-=======
 	return func(r *http.Request) {
 		var sessionState handlers.SessionState
 		sessions.GetState(r, r.Header.Get("Authorization"), ctx.SessionStore, sessionState)
@@ -53,7 +41,6 @@
 		targ := targets[counter%int32(len(targets))]
 		atomic.AddInt32(&counter, 1)
 		r.Header.Add("X-User", userString)
->>>>>>> 7cc73f9e
 		r.Host = targ.Host
 		r.URL.Host = targ.Host
 		r.URL.Scheme = targ.Scheme
