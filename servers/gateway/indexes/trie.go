--- conflicted
+++ resolved
@@ -1,8 +1,4 @@
 package indexes
 
 //TODO: implement a trie data structure that stores
-<<<<<<< HEAD
-//keys of type string and values of type users.UserID
-=======
-//keys of type string and values of type int64
->>>>>>> 458e187d
+//keys of type string and values of type int64